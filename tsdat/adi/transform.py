import math
import re
from typing import Any, Dict, List

import xarray as xr
from xarray.core.coordinates import DataArrayCoordinates, DatasetCoordinates
import numpy as np

import cds3
import dsproc3 as dsproc
import trans


try:
    import cds3
    import dsproc3 as dsproc
    import trans

    CDSObject = cds3.Object
    CDSGroup = cds3.Group
    CDSVar = cds3.Var
except ImportError:
    print(
        "Warning: ADI libraries are not installed. Some time series transformation"
        " functions may not work."
    )
    cds3 = None
    dsproc = None
    trans = None

    CDSGroup = Any
    CDSVar = Any
    CDSObject = Any


# We will always use the same coordinate system, input datastream, and output datastream name for every ADI dataset
# conversion, since tsdat only will allow one coordinate system and libtrans doesn't care what the names are.
COORDINATE_SYSTEM = 'coord_sys'
OUTPUT_DATASTREAM = 'output_ds'
INPUT_DATASTREAM = 'input_ds'

adi_qc_atts = {
    "bit_1_description": "QC_BAD:  Transformation could not finish, value set to missing_value.",
    "bit_1_assessment": "Bad",
    "bit_2_description": "QC_INDETERMINATE:  Some, or all, of the input values used to create this output value had a QC assessment of Indeterminate.",
    "bit_2_assessment": "Indeterminate",
    "bit_3_description": "QC_INTERPOLATE:  Indicates a non-standard interpolation using points other than the two that bracket the target index was applied.",
    "bit_3_assessment": "Indeterminate",
    "bit_4_description": "QC_EXTRAPOLATE:  Indicates extrapolation is performed out from two points on the same side of the target index.",
    "bit_4_assessment": "Indeterminate",
    "bit_5_description": "QC_NOT_USING_CLOSEST:  Nearest good point is not the nearest actual point.",
    "bit_5_assessment": "Indeterminate",
    "bit_6_description": "QC_SOME_BAD_INPUTS:  Some, but not all, of the inputs in the averaging window were flagged as bad and excluded from the transform.",
    "bit_6_assessment": "Indeterminate",
    "bit_7_description": "QC_ZERO_WEIGHT:  The weights for all the input points to be averaged for this output bin were set to zero.",
    "bit_7_assessment": "Indeterminate",
    "bit_8_description": "QC_OUTSIDE_RANGE:  No input samples exist in the transformation region, value set to missing_value.",
    "bit_8_assessment": "Bad",
    "bit_9_description": "QC_ALL_BAD_INPUTS:  All the input values in the transformation region are bad, value set to missing_value.",
    "bit_9_assessment": "Bad",
    "bit_10_description": "QC_BAD_STD:  Standard deviation over averaging interval is greater than limit set by transform parameter std_bad_max.",
    "bit_10_assessment": "Bad",
    "bit_11_description": "QC_INDETERMINATE_STD:  Standard deviation over averaging interval is greater than limit set by transform parameter std_ind_max.",
    "bit_11_assessment": "Indeterminate",
    "bit_12_description": "QC_BAD_GOODFRAC:  Fraction of good and indeterminate points over averaging interval are less than limit set by transform parameter goodfrac_bad_min.",
    "bit_12_assessment": "Bad",
    "bit_13_description": "QC_INDETERMINATE_GOODFRAC:  Fraction of good and indeterminate points over averaging interval is less than limit set by transform parameter goodfrac_ind_min.",
    "bit_13_assessment": "Indeterminate"
}


class ADITransformationTypes:
    # Allowed ADI transform algorithms - these are the values that can be used in transformation_type parameter
    TRANS_AUTO = 'TRANS_AUTO'
    TRANS_INTERPOLATE = 'TRANS_INTERPOLATE'
    TRANS_SUBSAMPLE = 'TRANS_SUBSAMPLE'
    TRANS_BIN_AVERAGE = 'TRANS_BIN_AVERAGE'
    TRANS_PASSTHROUGH = 'TRANS_PASSTHROUGH'


class ADIAlignments:
    LEFT = 'LEFT'
    CENTER = 'CENTER'
    RIGHT = 'RIGHT'

    label_to_int = {
        LEFT: 0,
        CENTER: .5,
        RIGHT: 1
    }

    @staticmethod
    def get_adi_value(parameter_value: str):
        return ADIAlignments.label_to_int.get(parameter_value)


class TransformParameterConverter:

    # Maps which type of object ADI needs to apply the transform parameters to
    transform_param_type = {
        "transformation_type": COORDINATE_SYSTEM,
        "width": COORDINATE_SYSTEM,
        "alignment": COORDINATE_SYSTEM,
        "input_datastream_alignment": INPUT_DATASTREAM,
        "input_datastream_width": INPUT_DATASTREAM,
        "range": INPUT_DATASTREAM,
        "qc_mask": INPUT_DATASTREAM,
        "missing_value": INPUT_DATASTREAM,
        "qc_bad": INPUT_DATASTREAM,
        "std_ind_max": COORDINATE_SYSTEM,
        "std_bad_max": COORDINATE_SYSTEM,
        "goodfrac_ind_min": COORDINATE_SYSTEM,
        "goodfrac_bad_min": COORDINATE_SYSTEM
    }
    
    def convert_to_adi_format(self, transform_parameters: Dict) -> Dict[str, str]:
        transforms = {}
        """ 
        Example of input dictionary structure:
        
        transform_parameters = {
                "transformation_type": {
                    "time": "TRANS_AUTO"
                },
                "range": {
                    "time": 1800
                },
                "alignment": {
                    "time": LEFT
                }
        }
        """

        for parameter_name, transform_parameter in transform_parameters.items():
            parameter_type = self.transform_param_type.get(parameter_name)
            transform_parameter_name = self._get_adi_transform_parameter_name(parameter_name, parameter_type)

            # TODO: for now we are not supporting variable overrides or datastream-specific overrides.
            #   When we do, we will need to revise this syntax.  For now, the keys are the dimensions and the
            #   values are the defaults
            for dim_name, value in transform_parameter.items():

                if parameter_type == COORDINATE_SYSTEM:
                    file_name = COORDINATE_SYSTEM
                    self._write_transform_parameter_row(transforms, file_name, None, dim_name, transform_parameter_name,
                                                        value)
                else:  # INPUT_DATASTREAM
                    file_name = INPUT_DATASTREAM
                    self._write_transform_parameter_row(transforms, file_name, None, dim_name, transform_parameter_name,
                                                        value)

        return transforms

    def _write_transform_parameter_row(self, transforms: Dict[str, str], file_name: str, base_var_name: str,
                                       dim_name: str, parameter_name:str, value: str):

        # ADI transforms requires that the qc_ variable name is used instead of the actual variable name, so we need
        # to append it here
        variable_name = base_var_name
        if parameter_name == 'qc_bad' or parameter_name == 'qc_mask':
            if base_var_name and base_var_name[0:3] != 'qc_':
                variable_name = f'qc_{base_var_name}'

        elif parameter_name == 'alignment':
            value = ADIAlignments.get_adi_value(value)

        if parameter_name == 'range' and value == 'LENGTH_OF_PROCESSING_INTERVAL':
            # If this parameter is range and value is LENGTH_OF_PROCESSING_INTERVAL, then we can't save the parameter
            # because ADI doesn't recognize LENGTH_OF_PROCESSING_INTERVAL as a valid option.
            print('Omitting range=LENGTH_OF_PROCESSING_INTERVAL since it is not recognized by ADI and is the default.')

        else:
            # If this is qc_mask parameter, then we have to convert the value from a binary string to integer
            if parameter_name == 'qc_mask':
                value = self._convert_bit_positions_to_integer(value)

            elif parameter_name == 'qc_bad':
                value = ", ".join(value)

            if file_name not in transforms:
                transforms[file_name] = ''

            row_text = f'{parameter_name} = {value};'

            # If dim is null, then it was deliberately set that way, so we should not include it in the file
            if dim_name:
                row_text = f'{dim_name}:{row_text}'
            if variable_name:
                row_text = f'{variable_name}:{row_text}'

            # Append the current row to the existing text
            existing_text = transforms[file_name]
            transforms[file_name] = f'{existing_text}{row_text}\n'

    def _convert_bit_positions_to_integer(self, bit_position_array):
        """
        Convert an array of bit positions starting at bit 1 for the zeroeth bit (ie., [1,3]) into an
        integer with the proper bits flipped.
        """
        int_value = 0
        for bit_position in bit_position_array:  # ie., [1,3]
            power = int(bit_position) - 1
            int_value += int(math.pow(2, power))

        return int_value

    def _get_adi_transform_parameter_name(self, parameter_name: str, file_type: str):
        """
        Convert transform parameter name from PCM format to names used in adi transform files.
        """
        name = parameter_name.strip().lower()

        if name == 'transformation_type':
            name = 'transform'  # We use a different name in our UI than in the file

        elif file_type == 'input_datastream' and name == 'input_datastream_alignment':
            name = 'alignment'

        elif file_type == 'input_datastream' and name == 'input_datastream_width':
            name = 'width'

        return name


class AdiTransformer:

    def transform(self,
                      variable_name: str,
                      input_dataset: xr.Dataset,
                      output_dataset: xr.Dataset,
                      transform_parameters: Dict
                      ):
        """-------------------------------------------------------------------------------------------------------------
        This function will use ADI libraries to transform one data variable to the shape defined for the output.
        This function will also fill out the output qc_ variable with the appropriate qc status from the transform
        algorithm.

        The output variable and output qc_ variables' data will be written in place.  Any variable attribute values
        that were added by adi will be copied back to the output variables.

        Caller does not need to call this transform method for any 1-d variables where TRANS_PASSTHROUGH would apply.
        However, if there are two dimensions (say time and height), and the user only wants to transform one dimension
        (for example, time data is mapped to the input, but height data needs to be averaged), then you would need to
        call this transform and use TRANS_PASSTHROUGH for all the mapped dimension and a different transformation
        algorithm for any non-mapped dimensions.

        If all dimensions are mapped and caller does not call this method, then all input values and input qc values
        must be copied over to the output by the caller.  Also in this case the caller should add a 'source' attribute
        on the variable to explain what datastream the value came from.

        Parameters
        ----------
        variable_name: str
            The name of the variable being transformed.  It should have the same name in both the input and output
            datasets.
        input_dataset : xarray.Dataset
            An xarray dataset containing:
            1) A data variable to be transformed
            2) Zero or one qc_variable that contains qc flags for the data variable.  The qc_ variable must have the
                exact same base name as the data variable.  For example, if the data variable is named 'temperature',
                then the qc variable must be named qc_temperature.
                The qc_variable must not have any qc attributes set.  They will all be set by the transformer to
                specific bits that cannot be changed.
            3) One or more coordinate variables matching the coordinates on the data variable
            4) Zero or more bounds variables, one for each coordinate variable.  Bounds variables specify the front
                edge and back edge of the bins used to compute the input data values.  If no bounds variables are
                provided, ADI will assume each data point is a single, instantaneous value.  If bounds variables
                are not present in the input data files, if the user knows what the bin widths and alignments were for
                the input datastreams, they can specify these values via the width and alignment transformation
                parameters (note that these parameters are for the input datastreams, not coordinate system defaults).

                Bounds values must be the same units as their corresponding coordinate variable.  Exact values should
                be used instead of offsets.

            * Note that if range transform parameters were set on any datastreams, the xarray data must have at least
             'range' amount of extra data retrieved before and after the day being processed (if it exists).

            * Note that the input variables should have been renamed to use the name from the output dataset.  So
                we should rename input variables to match their output names BEFORE we pass them to this method.

            * Note that variable dimensions should have been renamed to match their names in the output variable.

        output_dataset : xarray.Dataset
            An xarray dataset where the transformed data will go.  The output dataset must contain:
            1) One or more coordinate variables with the shape of the defined output
            2) One empty data variable with the same shape as its coordinate variables.  The transformed values will be
                filled in by ADI.
            3) One empty qc variable with the same shape as its coordinate variables.  The qc flags and bit metadata
                attributes will be filled in by this function
            4) One or more bounds variables, one for each coordinate variable.  The bounds variables will contain the
                front edge and back edge of each bin for each output coord data point.  The bounds variable values can
                computed from the coordinate data points and the width and alignment transformation parameters.

                If the user does not specify bin width or alignment, then we use CENTER alignment by default and we
                compute the bid width as the median of all the deltas between coordinate points.

        transform_parameters : Dict

            A compressed set of transformation parameters that apply just to the specific data variable being
            transformed.  The following is the minimal set used for our initial release (more ADI parameters can be
            added later, as they will be supported by the back end).

            transform_parameters = {

                # Transformation_type defines the algorithm to use. This parameter should be defined by the converter.
                # Valid values are:
                #     TRANS_AUTO (This will average if there are more input points than output points, otherwise, interpolate)
                #     TRANS_INTERPOLATE
                #     TRANS_SUBSAMPLE   (i.e., nearest neighbor)
                #     TRANS_BIN_AVERAGE
                #     TRANS_PASSTHROUGH (all values passed directly through from the input, no transform takes place)

                "transformation_type": {
                    "time": "TRANS_AUTO"
                },

                # Range specifies how far the transformer should look for the next good value when performing
                # subsample or interpolate transforms.
                # Range is always in same units as coord (e.g., seconds in this case).
                #  * Note that if range transform parameters are set for any datastreams, the xarray data must have at
                #  least 'range' amount of extra data retrieved before and after the day being processed (if it exists)!
                "range": {
                    "time": 1800
                },

                # Width applies only when using bin averaging, and it specifies the width of the bin that was used to
                # determine a specific point.  Width is always in same units as coord.
                # Only use width if user wants to make the bin width different than the delta between points (e.g., for
                # smoothing data)
                # NOTE: You do not have to set width if you provide bounds variables on the output dataset!
                "width": {
                    "time": 600
                }

                # Alignment applies only when using bin averaging, and it specifies where in the bin the data point is
                # located.  Valid values are:
                #    LEFT
                #    CENTER
                #    RIGHT
                # Default is CENTER
                "alignment": {
                    "time": LEFT
                }
            }

        Returns
        -------
        Void - transforms are done in-place on output_dataset
        -------------------------------------------------------------------------------------------------------------"""

        # First convert the input and output variables into ADI format
        retrieved_dataset: cds3.Group = self._create_adi_retrieved_dataset(variable_name, input_dataset)
        transformed_dataset: cds3.Group = self._create_adi_transformed_dataset(variable_name, output_dataset)
        qc_variable_name = f'qc_{variable_name}'

        # Now convert the tranform parameters into ADI format
        adi_transform_parameters = TransformParameterConverter().convert_to_adi_format(transform_parameters)

        # Now apply the coordinate system transform parameters to the coordinate system group
        if COORDINATE_SYSTEM in adi_transform_parameters:
            params = adi_transform_parameters.get(COORDINATE_SYSTEM)
            cs_group = transformed_dataset.get_groups()[0]
            cds3.parse_transform_params(cs_group, params)

        # now apply the input datastream transform parameters to the obs group
        if INPUT_DATASTREAM in adi_transform_parameters:
            params = adi_transform_parameters.get(INPUT_DATASTREAM)
            obs_group = retrieved_dataset.get_groups()[0].get_groups()[0]
            cds3.parse_transform_params(obs_group, params)

        # Now run the transform
        adi_input_var = retrieved_dataset.get_groups()[0].get_groups()[0].get_var(variable_name)
        adi_input_qc_var = retrieved_dataset.get_groups()[0].get_groups()[0].get_var(qc_variable_name)
        adi_output_var = transformed_dataset.get_groups()[0].get_groups()[0].get_var(variable_name)
        adi_output_qc_var = transformed_dataset.get_groups()[0].get_groups()[0].get_var(qc_variable_name)
        trans.transform_driver(adi_input_var, adi_input_qc_var, adi_output_var, adi_output_qc_var)

        # Now copy any changed variable attributes back to the xr out variables.
        self._update_xr_attrs(variable_name, output_dataset, transformed_dataset)

        # Now free up memory from created adi data structures
        self._free_memory(retrieved_dataset)
        self._free_memory(transformed_dataset)
<<<<<<< HEAD

    def _free_memory(self, adi_dataset: cds3.Group):
=======
    
    def _free_memory(self, adi_dataset: CDSGroup):
>>>>>>> 0b02380d
        # First we MUST walk through the object tree and detatch data pointers for all variables. We need
        #   to do this because the group delete will delete everything in the hierarchy, and we don't want  to
        #   delete the data because it's being shared with xarray.
        #   * Note that we don't attach/detatch for time because we have to copy those values because of numpy datetime64
        def detatch_vars(group: cds3.Group):
            subgroups = group.get_groups()
            for subgroup in subgroups:
                detatch_vars(subgroup)

            vars: List[cds3.Var] = group.get_vars()
            for var in vars:
                if var.get_name() != 'time':
                    var.detach_data()

        detatch_vars(adi_dataset)

        #  After all the variable data has been detached, then we can delete the group.
        cds3.Group.delete(adi_dataset)
    
<<<<<<< HEAD
    def _create_adi_retrieved_dataset(self, variable_name: str, input_dataset: xr.Dataset) -> cds3.Group:
=======
    def _create_adi_retrieved_dataset(self, xr_input_var: xr.DataArray, xr_input_qc_var: xr.DataArray) -> CDSGroup:
>>>>>>> 0b02380d
        """-----------------------------------------------------------------------------------------------------------------
        Create the following structure in ADI:
    
            Dataset Group: retrieved_data
                Datastream Group: nsametC1.b1
                    Obs Group: nsametC1.b1.20140101.000000.cdf <-- dims go here
                       cds3.core.Var <-- all vars go here including coordinate vars
    
        Parameters
        ----------
        variable_name : str
        input_dataset : xr.Dataset

        Returns
        -------
        retrieved_dataset : cds3.Group
    
        -----------------------------------------------------------------------------------------------------------------"""
        # Note:  We are not initializing datastream objects (_DSProc->datastreams) because I don't think we need it for
        # any of the libtrans operations
    
        # First create the dataset group
        dataset_group = cds3.Group.define(None, 'retrieved_data')
        # TODO are there any global attributes that should be applied?  I don't think so, so we'll skip for now...
    
        # Note:  I do not think that we need to add the CDSVarGroup objects to the dataset (I couldn't see it being
        # set when I stepped through the ADI code), so we are leaving it out for now.
    
        # Now create the datastream group (I don't think we care what the name of the datastream is)
        datastream_group = cds3.Group.define(dataset_group, INPUT_DATASTREAM)
    
        # Now create the obs group
        obs_group = cds3.Group.define(datastream_group, 'obs1')
    
        # Now add dimensions to the obs
        xr_input_var = input_dataset[variable_name]
        xr_input_qc_var = input_dataset[f'qc_{variable_name}']
        dims = xr_input_var.sizes  # dict of dims and their lengths (i.e., {'time': 1440} )
        for dim_name in dims:
            # Note that we assume that time dimension will always be named 'time'
            is_unlimited = 1 if dim_name == 'time' else 0
            dim_size = dims[dim_name]
            obs_group.define_dim(dim_name, dim_size, is_unlimited)
    
        # Now add the coordinate variables to the obs group
        coords: DataArrayCoordinates = xr_input_var.coords
        for dim_name in coords.dims:
            dim_var = coords.get(dim_name)
            self._add_variable_to_adi(dim_var, obs_group)

        # Now add the data variables to the obs group
        self._add_variable_to_adi(xr_input_var, obs_group)
        self._add_variable_to_adi(xr_input_qc_var, obs_group)

        # Now add the bounds transform parameters (if they apply)
        self._set_bounds_transform_parameters(variable_name, input_dataset, obs_group)
    
        return dataset_group
    
<<<<<<< HEAD
    def _create_adi_transformed_dataset(self, variable_name: str, output_dataset: xr.Dataset) -> cds3.Group:
=======
    def _create_adi_transformed_dataset(self, 
                                        xr_output_var: xr.DataArray, xr_output_qc_var: xr.DataArray) -> CDSGroup:
>>>>>>> 0b02380d
        """-----------------------------------------------------------------------------------------------------------------
        Create the following structure in ADI:
    
            Dataset Group: transformed_data
                Coordinate System Group: one_min  <-- dims go here (e.g., ['time'])
                    cds3.core.Var <-- all coord vars go here
                    Datastream Group: sbsaosmetS2.a1 <-- no dims here!
                       cds3.core.Var <-- all data vars go here (no coords!)
    
        Parameters
        ----------
        variable_name : str
        output_dataset : xr.Dataset
    
        Returns
        -------
    
        -----------------------------------------------------------------------------------------------------------------"""
        # First create the dataset group
        transformed_data = cds3.Group.define(None, 'transformed_data')
    
        # Now create the coordinate system group and add it to the transformed dataset
        cs_group = cds3.Group.define(transformed_data, COORDINATE_SYSTEM)
    
        # Now add the dimensions to the coordinate system group
        xr_output_var = output_dataset[variable_name]
        dims = xr_output_var.sizes  # dict of dims and their lengths (i.e., {'time': 1440} )
        for dim_name in dims:
            # Note that we assume that time dimension will always be named 'time'
            is_unlimited = 1 if dim_name != 'time' else 0
            dim_size = dims[dim_name]
            cs_group.define_dim(dim_name, dim_size, is_unlimited)
    
        # Now add the coordinate variables to the coordinate system group
        coords: DataArrayCoordinates = xr_output_var.coords
        for dim_name in coords.dims:
            dim_var = coords.get(dim_name)
            self._add_variable_to_adi(dim_var, cs_group)
    
        # Now create the output datastream group and add it to the coordinate system  (note that trans datasets do not
        #   include obs groups!)
        ds_group = cds3.Group.define(cs_group, OUTPUT_DATASTREAM)
    
        # Now add the data variables to the datastream group
        xr_output_qc_var = output_dataset[f'qc_{variable_name}']
        self._add_variable_to_adi(xr_output_var, ds_group, coordinate_system_name=COORDINATE_SYSTEM)
        self._add_variable_to_adi(xr_output_qc_var, ds_group, coordinate_system_name=COORDINATE_SYSTEM)

<<<<<<< HEAD
        # Now add the bounds transform parameters (if they apply)
        self._set_bounds_transform_parameters(variable_name, output_dataset, cs_group)
=======
    def _update_xr_attrs(self, xr_var: xr.DataArray, adi_var: CDSVar):
        adi_atts: List[cds3.Att] = adi_var.get_atts()
        xr_attrs = {}
        qc_attrs = {}
>>>>>>> 0b02380d

        return transformed_data

    def _update_xr_attrs(self, variable_name: str, output_dataset: xr.Dataset, transformed_dataset: cds3.Group):
        # Sync the transform attributes back to the xarray variable and qc_variable
        adi_var = transformed_dataset.get_groups()[0].get_groups()[0].get_var(variable_name)
        xr_var = output_dataset.get(variable_name)

        # First copy over any attributes that were set on the adi data variable back to xarray:
        adi_atts: List[cds3.Att] = adi_var.get_atts()
        xr_attrs = {att.get_name(): dsproc.get_att_value(adi_var, att.get_name(), att.get_type()) for att in adi_atts}
        for name, value in xr_attrs.items():
            xr_var.attrs[name] = value
<<<<<<< HEAD

        # Now set all of the qc attributes
        qc_var = output_dataset.get(f'qc_{variable_name}')
        xr_attrs = {
            "units": 1,
            "long_name": f"Quality check results on variable: {variable_name}"
        }
        xr_attrs.update(self._back_convert_qc_atts(adi_qc_atts))
        for name, value in xr_attrs.items():
            qc_var.attrs[name] = value

    def _add_atts_to_adi(self, xr_atts_dict: Dict, adi_obj: cds3.Object):
=======
    
    def _add_atts_to_adi(self, xr_atts_dict: Dict, adi_obj: CDSObject):
>>>>>>> 0b02380d

        atts = xr_atts_dict

        # If this is a qc variable, then we need to convert over the qc attributes
        if adi_obj.get_name().startswith('qc_'):
            # Use a new dictionary of atts so we don't mess with the attributes for the original data array
            atts = {}
            qc_atts = {}

            # Collect the qc atts together, since we need to convert them together
            for att_name, att_value in xr_atts_dict.items():
                if att_name == 'flag_masks' or att_name == 'flag_meanings' or att_name == 'flag_assessments':
                    qc_atts[att_name] = att_value
                else:
                    atts[att_name] = att_value

            # Convert the qc atts to ADI format (Tsdat uses the condensed ACT format)
            atts.update(self._convert_qc_atts(qc_atts))

            # We also have to add the flag_method att
            atts['flag_method'] = 'bit'

        # Now add the atts to ADI
        for att_name, att_value in atts.items():
            cds_type = self._get_cds_type(att_value)
            status = dsproc.set_att(adi_obj, 1, att_name, cds_type, att_value)
            if status < 1:
                raise Exception(f'Could not create attribute {att_name}')

    def _back_convert_qc_atts(self, adi_qc_atts: Dict) -> Dict:
        """-------------------------------------------------------------------------------------------------------------
        We are converting from exploded ADI format:
            bit_1_description = "Value is equal to _FillValue or NaN"
            bit_1_assessment = "Bad"
            bit_2_description = "Value is less than the valid_min."
            bit_2_assessment = "Bad
            etc...

        to condensed ACT format:
            flag_masks = 1U, 2U, 4U ;
            flag_meanings = "Value is equal to _FillValue or NaN", "Value is less than the valid_min.", "Value is greater than the valid_max." ;
            flag_assessments = "Bad", "Bad", "Bad" ;

        Parameters
        ----------
        adi_qc_atts : Dict
            Dictionary of exploded attributes used by ADI

        Returns
        -------
        Dict
            Dictionary of 3 condensed qc attributes used by ACT (and Tsdat)
        -------------------------------------------------------------------------------------------------------------"""
        bit_metadata = {}
        bit_pattern = re.compile(r'^bit_(\d+)_(.+)$')

        # First we build up a dictionary sorted by bit number
        for att_name, att_value in adi_qc_atts.items():
            match = bit_pattern.match(att_name)
            if match:
                bit_number = match.groups()[0]
                att_type = match.groups()[1]

                if bit_number not in bit_metadata:
                    bit_metadata[bit_number] = {}

                bit_metadata[bit_number][att_type] = att_value

        # Make sure the keys are sorted in numerical order of the bit numbers
        sorted_bit_numbers = sorted(bit_metadata.keys())

        # Now build our arrays
        flag_masks = []
        flag_meanings = []
        flag_assessments = []
        for bit_number in sorted_bit_numbers:
            metadata = bit_metadata.get(bit_number)
            power = int(bit_number) - 1
            mask = int(math.pow(2, power))
            flag_masks.append(mask)
            flag_meanings.append(metadata.get('description'))
            flag_assessments.append(metadata.get('assessment'))

        xr_qc_atts = {
            'flag_masks': flag_masks,
            'flag_meanings': flag_meanings,
            'flag_assessments': flag_assessments
        }
        return xr_qc_atts

    def _convert_qc_atts(self, xr_qc_atts: Dict):
        """-------------------------------------------------------------------------------------------------------------
        We are converting from condensed ACT format:
            flag_masks = 1U, 2U, 4U ;
            flag_meanings = "Value is equal to _FillValue or NaN", "Value is less than the valid_min.", "Value is greater than the valid_max." ;
            flag_assessments = "Bad", "Bad", "Bad" ;

        to exploded ADI format:
            bit_1_description = "Value is equal to _FillValue or NaN"
            bit_1_assessment = "Bad"
            bit_2_description = "Value is less than the valid_min."
            bit_2_assessment = "Bad
            etc...

        Parameters
        ----------
        xr_qc_atts : Dict
            Dictionary of 3 condensed qc attributes used by ACT

        Returns
        -------
        Dict
            Dictionary of exploded attributes used by ADI
        -------------------------------------------------------------------------------------------------------------"""

        flag_masks = xr_qc_atts.get('flag_masks', [])
        flag_meanings = xr_qc_atts.get('flag_meanings', [])
        flag_assessments = xr_qc_atts.get('flag_assessments', [])

        # Note that I think ADI may crash if the bit numbers are not contiguous
        adi_qc_atts = {}
        for i in range(len(flag_masks)):
            # Convert the integer to a bit position starting from 1
            bit_number = str(int(math.log2(flag_masks[i])) + 1)
            adi_qc_atts[f'bit_{bit_number}_description'] = flag_meanings[i]
            adi_qc_atts[f'bit_{bit_number}_assessment'] = flag_assessments[i]

        return adi_qc_atts

    def _add_variable_to_adi(self, xr_var: xr.DataArray, parent_group: CDSGroup, coordinate_system_name: str = None):
        """-----------------------------------------------------------------------------------------------------------------
        Add a variable specified by an xarray DataArray to the given ADI dataset.
    
        TODO: Do we need to add any VarTags?  I don't think so, since they are only used by dsproc, not libtrans.
            Vartags are:  source_ds_name, source_var_name, output_targets, and coordinate_system
        -----------------------------------------------------------------------------------------------------------------"""
        # First create the variable
        cds_type = self._get_cds_type(xr_var.data)
        dim_names = xr_dims = list(xr_var.dims)
        adi_var = dsproc.define_var(parent_group, xr_var.name, cds_type, dim_names)
    
        # Now assign attributes
        self._add_atts_to_adi(xr_var.attrs, adi_var)
    
        # Now set the variable's data
        if xr_var.name == 'time':
            # If this is time, then we have to convert the values because xarray time is different
            self._set_time_variable_data(xr_var, adi_var)
        else:
            # Just use the same data pointer to the numpy ndarray
            sample_count = xr_var.sizes[dim_names[0]]
            adi_var.attach_data(xr_var.data.__array_interface__['data'][0], sample_count)
    
        # Add the coordinate system name to a VarTag object for the variable (not sure if we need this for transform)
        if coordinate_system_name:
            dsproc.set_var_coordsys_name(adi_var, coordinate_system_name)
     
    def _set_time_variable_data(self, xr_var: xr.DataArray, adi_var: CDSVar):
        """-----------------------------------------------------------------------------------------------------------------
        For time values, we actually have to create a copy.  We can't rely on the data pointer for time, because the times
        are converted into datetime64 objects for xarray.
        -----------------------------------------------------------------------------------------------------------------"""
        # Convert numpy datetime64 to seconds
        timevals = self._convert_time_data(xr_var)

        # Set the timevals in seconds in ADI
        dsproc.set_sample_timevals(adi_var, 0, timevals)

    def _convert_time_data(self, xr_array: xr.DataArray) -> np.ndarray:
        # astype will produce nanosecond precision, so we have to convert to seconds
        timevals = xr_array.data.astype('float') / 1000000000

        # We have to truncate to 6 decimal places so it matches ADI
        timevals = np.around(timevals, 6)

        return timevals

    def _convert_non_time_bounds_data(self, xr_array: xr.DataArray) -> np.ndarray:
        return xr_array.data.astype('float')

    def _get_cds_type(self, value: Any) -> int:
        """-----------------------------------------------------------------------
        For a given Python data value, convert the data type into the corresponding
        ADI CDS data type.
    
        Args:
            value (Any): Can be a single value, a List of values, or a numpy.ndarray
                of values.
    
        Returns:
            int: The corresponding CDS data type
        -----------------------------------------------------------------------"""
        val = value
    
        # Convert value to a numpy array so we can use dsproc method which
        # only works if value is a numpy ndarray
        if type(value) == list:
            val = np.array(value)
    
        elif type(value) != np.ndarray:
            # We need to wrap value in a list so np constructor doesn't get confused
            # if value is numeric
            val = np.array([value])
    
        if val.dtype.type == np.str_:
            # This comparison is always failing from within the cython, because
            # in the cython, dtype.type = 85 instead of np.str_.
            # So I'm adding it here instead.  This checks for any string type.
            cds_type = cds3.CHAR
    
        else:
            cds_type = dsproc.dtype_to_cds_type(val.dtype)
    
        return cds_type

    def _set_bounds_transform_parameters(self, variable_name: str, xr_dataset: xr.Dataset, obs_or_coord_group: cds3.Group):
        # Get the bounds variable for each dimension used by our variable.  If no bounds variable exists, then skip.
        # Bounds variable saves the offset for each data point instead of full value
        for dim in xr_dataset[variable_name].dims:
            bounds_var: xr.DataArray = xr_dataset.get(f'{dim}_bounds')

            if bounds_var is not None:
                front_edge = bounds_var[0]   # Front edge is the first column of bounds var
                back_edge = bounds_var[1]    # Back edge is the second column of bounds var

                # We have to make sure that the data are converted to floats to set the transform parameter properly
                front_data: np.ndarray
                back_data: np.ndarray
                if dim == 'time':
                    front_data = self._convert_time_data(front_edge)
                    back_data = self._convert_time_data(back_edge)
                else:
                    front_data = self._convert_non_time_bounds_data(front_edge)
                    back_data = self._convert_non_time_bounds_data(back_edge)

                cds3.set_front_edge_param(obs_or_coord_group, dim, front_edge.size, front_data)
                cds3.set_back_edge_param(obs_or_coord_group, dim, back_edge.size, back_data)
<|MERGE_RESOLUTION|>--- conflicted
+++ resolved
@@ -381,13 +381,8 @@
         # Now free up memory from created adi data structures
         self._free_memory(retrieved_dataset)
         self._free_memory(transformed_dataset)
-<<<<<<< HEAD
-
-    def _free_memory(self, adi_dataset: cds3.Group):
-=======
     
     def _free_memory(self, adi_dataset: CDSGroup):
->>>>>>> 0b02380d
         # First we MUST walk through the object tree and detatch data pointers for all variables. We need
         #   to do this because the group delete will delete everything in the hierarchy, and we don't want  to
         #   delete the data because it's being shared with xarray.
@@ -407,11 +402,7 @@
         #  After all the variable data has been detached, then we can delete the group.
         cds3.Group.delete(adi_dataset)
     
-<<<<<<< HEAD
-    def _create_adi_retrieved_dataset(self, variable_name: str, input_dataset: xr.Dataset) -> cds3.Group:
-=======
-    def _create_adi_retrieved_dataset(self, xr_input_var: xr.DataArray, xr_input_qc_var: xr.DataArray) -> CDSGroup:
->>>>>>> 0b02380d
+    def _create_adi_retrieved_dataset(self, variable_name: str, input_dataset: xr.Dataset) -> CDSGroup:
         """-----------------------------------------------------------------------------------------------------------------
         Create the following structure in ADI:
     
@@ -468,15 +459,10 @@
 
         # Now add the bounds transform parameters (if they apply)
         self._set_bounds_transform_parameters(variable_name, input_dataset, obs_group)
-    
+
         return dataset_group
     
-<<<<<<< HEAD
-    def _create_adi_transformed_dataset(self, variable_name: str, output_dataset: xr.Dataset) -> cds3.Group:
-=======
-    def _create_adi_transformed_dataset(self, 
-                                        xr_output_var: xr.DataArray, xr_output_qc_var: xr.DataArray) -> CDSGroup:
->>>>>>> 0b02380d
+    def _create_adi_transformed_dataset(self, variable_name: str, output_dataset: xr.Dataset) -> CDSGroup:
         """-----------------------------------------------------------------------------------------------------------------
         Create the following structure in ADI:
     
@@ -525,19 +511,12 @@
         self._add_variable_to_adi(xr_output_var, ds_group, coordinate_system_name=COORDINATE_SYSTEM)
         self._add_variable_to_adi(xr_output_qc_var, ds_group, coordinate_system_name=COORDINATE_SYSTEM)
 
-<<<<<<< HEAD
         # Now add the bounds transform parameters (if they apply)
         self._set_bounds_transform_parameters(variable_name, output_dataset, cs_group)
-=======
-    def _update_xr_attrs(self, xr_var: xr.DataArray, adi_var: CDSVar):
-        adi_atts: List[cds3.Att] = adi_var.get_atts()
-        xr_attrs = {}
-        qc_attrs = {}
->>>>>>> 0b02380d
 
         return transformed_data
 
-    def _update_xr_attrs(self, variable_name: str, output_dataset: xr.Dataset, transformed_dataset: cds3.Group):
+    def _update_xr_attrs(self, variable_name: str, output_dataset: xr.Dataset, transformed_dataset: CDSGroup):
         # Sync the transform attributes back to the xarray variable and qc_variable
         adi_var = transformed_dataset.get_groups()[0].get_groups()[0].get_var(variable_name)
         xr_var = output_dataset.get(variable_name)
@@ -547,7 +526,6 @@
         xr_attrs = {att.get_name(): dsproc.get_att_value(adi_var, att.get_name(), att.get_type()) for att in adi_atts}
         for name, value in xr_attrs.items():
             xr_var.attrs[name] = value
-<<<<<<< HEAD
 
         # Now set all of the qc attributes
         qc_var = output_dataset.get(f'qc_{variable_name}')
@@ -559,11 +537,7 @@
         for name, value in xr_attrs.items():
             qc_var.attrs[name] = value
 
-    def _add_atts_to_adi(self, xr_atts_dict: Dict, adi_obj: cds3.Object):
-=======
-    
     def _add_atts_to_adi(self, xr_atts_dict: Dict, adi_obj: CDSObject):
->>>>>>> 0b02380d
 
         atts = xr_atts_dict
 
