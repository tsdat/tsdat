--- conflicted
+++ resolved
@@ -1,208 +1,202 @@
-<<<<<<< HEAD
-import zipfile
-import tarfile
-import xarray as xr
-from typing import Dict, List
-from .pipeline import Pipeline
-=======
-from typing import Dict, List, Tuple
-
-import xarray as xr
->>>>>>> 85dac928
-from tsdat.io.filehandlers import FileHandler
-from tsdat.qc import QC
-from tsdat.utils import DSUtil
-
-from .pipeline import Pipeline
-
-
-class IngestPipeline(Pipeline):       
-
-    def run(self, filepath: str) -> None:
-        """-------------------------------------------------------------------
-        Runs the Ingest Pipeline from start to finish.
-
-        Args:
-            filepath (str): The path to the file (or archive containing
-                            a collection of files) to run the Ingest Pipeline 
-                            on.
-        -------------------------------------------------------------------"""
-        # If the file is a zip/tar, then we need to extract the individual files
-        with self.storage.tmp.extract_files(filepath) as file_paths:
-
-            # Open each raw file into a Dataset, standardize the raw file names and store.
-            # Use storage and FileHandler to access and read the file.
-            # Involves opening the raw
-            # files to get the timestamp of the first point of data since this is
-            # required/recommended by raw file naming conventions.
-            raw_dataset_mapping: Dict[str, xr.Dataset] = self.read_and_persist_raw_files(file_paths)
-
-            raw_dataset = self.merge_mappings(raw_dataset_mapping)
-
-            # Process the data
-            dataset = self.standardize_dataset(raw_dataset, raw_dataset_mapping)
-            dataset = self.apply_corrections(dataset)
-            dataset = self.customize_dataset(dataset)
-
-            if self.config.dataset_definition.data_level.startswith('b'):
-                # If there is previous data in Storage, we need
-                # to load up the last file so we can perform
-                # continuity checks such as monontonically increasing
-                previous_dataset = self.get_previous_dataset(dataset)
-                QC.apply_tests(dataset, self.config, previous_dataset)
-
-            # Hook to generate plots
-            # Users should save plots with self.storage.save(paths_to_plots)
-            self.create_and_persist_plots(dataset)
-
-            # Save the final datastream data to storage
-            self.store_dataset(dataset)
-
-    def read_and_persist_raw_files(self, file_paths: List[str]) -> List[str]:
-        """-------------------------------------------------------------------
-        Renames the provided RAW files according to MHKiT-Cloud Data Standards 
-        naming conventions for RAW data and returns a list of filepaths to the 
-        renamed files.
-
-        Args:
-            file_paths (List[str]): A list of paths to the original raw files.
-
-        Returns:
-            List[str]: A list of paths to the renamed raw files.
-        -------------------------------------------------------------------"""
-        raw_dataset_mapping = {}
-
-        if isinstance(file_paths, str):
-            file_paths = [file_paths]
-
-        for file_path in file_paths:
-
-            # read the raw file into a dataset
-            with self.storage.tmp.fetch(file_path) as tmp_path:
-                dataset = FileHandler.read(tmp_path)
-
-                # create the standardized name for raw file
-                new_filename = DSUtil.get_raw_filename(dataset, tmp_path, self.config)
-
-                # add the raw dataset to our dictionary
-                raw_dataset_mapping[new_filename] = dataset
-
-                # save the raw data to storage
-                self.storage.save(tmp_path, new_filename)
-
-        return raw_dataset_mapping
-
-    def merge_mappings(self, dataset_mapping: Dict[str, xr.Dataset]) -> xr.Dataset:
-        """-------------------------------------------------------------------
-        Merges the provided datasets provided and returns the merged result.
-
-        Args:
-            dataset_mapping (Dict[str, xr.Dataset]):    The dataset mappings 
-                                                        to merge.
-
-        Returns:
-            xr.Dataset: The merged dataset.
-        -------------------------------------------------------------------"""
-        merged_dataset = xr.Dataset()
-        for ds in dataset_mapping.values:
-            merged_dataset.merge(ds, inplace=True)
-        return merged_dataset
-
-    def apply_corrections(self, dataset: xr.Dataset) -> xr.Dataset:
-        """-------------------------------------------------------------------
-        Pipeline hook that can be used to apply standard corrections for the 
-        instrument/measurement or calibrations. It can also be used to insert 
-        any derived properties into the dataset. This method is called 
-        immediately after the dataset is converted to standard format. 
-
-        If corrections are applied, then the `corrections_applied` attribute
-        should be updated on the variable(s) that this method applies
-        corrections to.
-
-        Args:
-            dataset (xr.Dataset):   A standardized xarray dataset where the 
-                                    variable names correspond with the output 
-                                    variable names from the config file.
-        Returns:
-            xr.Dataset: The input xarray dataset with corrections applied.
-        -------------------------------------------------------------------"""
-        return dataset
-    
-    def customize_dataset(self, dataset: xr.Dataset) -> xr.Dataset:
-        """-------------------------------------------------------------------
-        Hook to allow for user customizations to the xarray Dataset before it 
-        is validated and saved to the DatastreamStorage.
-
-        Args:
-            dataset (xr.Dataset): The dataset to customize.
-
-        Returns:
-            xr.Dataset: The customized dataset.
-        -------------------------------------------------------------------"""
-        return dataset
-
-    def create_and_persist_plots(self, dataset: xr.Dataset) -> None:
-        """-------------------------------------------------------------------
-        Hook to allow users to create plots from the xarray dataset after 
-        processing and QC has been applied and just before the dataset is 
-        saved to disk. To save on filesystem space, this method should only 
-        write one plot to local storage at a time. An example of how this 
-        could be done is below:
-
-        ```
-        filename = DSUtil.get_plot_filename(dataset, "sea_level", "png")
-        with self.storage._tmp.get_temp_filepath(filename) as tmp_path:
-            fig, ax = plt.subplots(figsize=(10,5))
-            ax.plot(dataset["time"].data, dataset["sea_level"].data)
-            fig.save(tmp_path)
-            storage.save(tmp_path)
-        
-        filename = DSUtil.get_plot_filename(dataset, "qc_sea_level", "png")
-        with self.storage._tmp.get_temp_filepath(filename) as tmp_path:
-            fig, ax = plt.subplots(figsize=(10,5))
-            DSUtil.plot_qc(dataset, "sea_level", tmp_path)
-            storage.save(tmp_path)
-        ```
-
-        Args:
-            dataset (xr.Dataset):   The xarray dataset with customizations and 
-                                    QC applied. 
-        -------------------------------------------------------------------"""
-        pass
-        
-    def get_previous_dataset(self, dataset: xr.Dataset) -> xr.Dataset:
-        """-------------------------------------------------------------------
-        Utility method to retrieve the previous set of data for the same 
-        datastream as the provided dataset from the DatastreamStorage.
-
-        Args:
-            dataset (xr.Dataset):   The reference dataset that will be used to
-                                    search the DatastreamStore for prior data.
-
-        Returns:
-            xr.Dataset: The previous dataset from the DatastreamStorage if it
-                        exists, else None.
-        -------------------------------------------------------------------"""
-        dataset = None
-        start_date, start_time = DSUtil.get_start_time(dataset)
-        datastream_name = DSUtil.get_datastream_name(dataset, self.config)
-
-        with self.storage.tmp.fetch_previous_file(datastream_name, start_date, start_time) as netcdf_file:
-
-            dataset = None
-            if netcdf_file:
-                dataset = FileHandler.read(netcdf_file, config=self.config)
-
-        return dataset
-    
-    def store_dataset(self, dataset: xr.Dataset) -> None:
-        """-------------------------------------------------------------------
-        Writes the dataset to a local netcdf file and then uses the 
-        DatastreamStorage object to persist it. 
-
-        Args:
-            dataset (xr.Dataset): The dataset to store.
-        -------------------------------------------------------------------"""
-        with self.storage.tmp.get_temp_filepath(DSUtil.get_dataset_filename(dataset)) as tmp_path:
-            dataset.to_netcdf(tmp_path)
-            self.storage.save(tmp_path)
+import zipfile
+import tarfile
+import xarray as xr
+from typing import Dict, List
+from .pipeline import Pipeline
+from tsdat.io.filehandlers import FileHandler
+from tsdat.qc import QC
+from tsdat.utils import DSUtil
+
+from .pipeline import Pipeline
+
+
+class IngestPipeline(Pipeline):       
+
+    def run(self, filepath: str) -> None:
+        """-------------------------------------------------------------------
+        Runs the Ingest Pipeline from start to finish.
+
+        Args:
+            filepath (str): The path to the file (or archive containing
+                            a collection of files) to run the Ingest Pipeline 
+                            on.
+        -------------------------------------------------------------------"""
+        # If the file is a zip/tar, then we need to extract the individual files
+        with self.storage.tmp.extract_files(filepath) as file_paths:
+
+            # Open each raw file into a Dataset, standardize the raw file names and store.
+            # Use storage and FileHandler to access and read the file.
+            # Involves opening the raw
+            # files to get the timestamp of the first point of data since this is
+            # required/recommended by raw file naming conventions.
+            raw_dataset_mapping: Dict[str, xr.Dataset] = self.read_and_persist_raw_files(file_paths)
+
+            raw_dataset = self.merge_mappings(raw_dataset_mapping)
+
+            # Process the data
+            dataset = self.standardize_dataset(raw_dataset, raw_dataset_mapping)
+            dataset = self.apply_corrections(dataset)
+            dataset = self.customize_dataset(dataset)
+
+            if self.config.dataset_definition.data_level.startswith('b'):
+                # If there is previous data in Storage, we need
+                # to load up the last file so we can perform
+                # continuity checks such as monontonically increasing
+                previous_dataset = self.get_previous_dataset(dataset)
+                QC.apply_tests(dataset, self.config, previous_dataset)
+
+            # Hook to generate plots
+            # Users should save plots with self.storage.save(paths_to_plots)
+            self.create_and_persist_plots(dataset)
+
+            # Save the final datastream data to storage
+            self.store_dataset(dataset)
+
+    def read_and_persist_raw_files(self, file_paths: List[str]) -> List[str]:
+        """-------------------------------------------------------------------
+        Renames the provided RAW files according to MHKiT-Cloud Data Standards 
+        naming conventions for RAW data and returns a list of filepaths to the 
+        renamed files.
+
+        Args:
+            file_paths (List[str]): A list of paths to the original raw files.
+
+        Returns:
+            List[str]: A list of paths to the renamed raw files.
+        -------------------------------------------------------------------"""
+        raw_dataset_mapping = {}
+
+        if isinstance(file_paths, str):
+            file_paths = [file_paths]
+
+        for file_path in file_paths:
+
+            # read the raw file into a dataset
+            with self.storage.tmp.fetch(file_path) as tmp_path:
+                dataset = FileHandler.read(tmp_path)
+
+                # create the standardized name for raw file
+                new_filename = DSUtil.get_raw_filename(dataset, tmp_path, self.config)
+
+                # add the raw dataset to our dictionary
+                raw_dataset_mapping[new_filename] = dataset
+
+                # save the raw data to storage
+                self.storage.save(tmp_path, new_filename)
+
+        return raw_dataset_mapping
+
+    def merge_mappings(self, dataset_mapping: Dict[str, xr.Dataset]) -> xr.Dataset:
+        """-------------------------------------------------------------------
+        Merges the provided datasets provided and returns the merged result.
+
+        Args:
+            dataset_mapping (Dict[str, xr.Dataset]):    The dataset mappings 
+                                                        to merge.
+
+        Returns:
+            xr.Dataset: The merged dataset.
+        -------------------------------------------------------------------"""
+        merged_dataset = xr.Dataset()
+        for ds in dataset_mapping.values:
+            merged_dataset.merge(ds, inplace=True)
+        return merged_dataset
+
+    def apply_corrections(self, dataset: xr.Dataset) -> xr.Dataset:
+        """-------------------------------------------------------------------
+        Pipeline hook that can be used to apply standard corrections for the 
+        instrument/measurement or calibrations. It can also be used to insert 
+        any derived properties into the dataset. This method is called 
+        immediately after the dataset is converted to standard format. 
+
+        If corrections are applied, then the `corrections_applied` attribute
+        should be updated on the variable(s) that this method applies
+        corrections to.
+
+        Args:
+            dataset (xr.Dataset):   A standardized xarray dataset where the 
+                                    variable names correspond with the output 
+                                    variable names from the config file.
+        Returns:
+            xr.Dataset: The input xarray dataset with corrections applied.
+        -------------------------------------------------------------------"""
+        return dataset
+    
+    def customize_dataset(self, dataset: xr.Dataset) -> xr.Dataset:
+        """-------------------------------------------------------------------
+        Hook to allow for user customizations to the xarray Dataset before it 
+        is validated and saved to the DatastreamStorage.
+
+        Args:
+            dataset (xr.Dataset): The dataset to customize.
+
+        Returns:
+            xr.Dataset: The customized dataset.
+        -------------------------------------------------------------------"""
+        return dataset
+
+    def create_and_persist_plots(self, dataset: xr.Dataset) -> None:
+        """-------------------------------------------------------------------
+        Hook to allow users to create plots from the xarray dataset after 
+        processing and QC has been applied and just before the dataset is 
+        saved to disk. To save on filesystem space, this method should only 
+        write one plot to local storage at a time. An example of how this 
+        could be done is below:
+
+        ```
+        filename = DSUtil.get_plot_filename(dataset, "sea_level", "png")
+        with self.storage._tmp.get_temp_filepath(filename) as tmp_path:
+            fig, ax = plt.subplots(figsize=(10,5))
+            ax.plot(dataset["time"].data, dataset["sea_level"].data)
+            fig.save(tmp_path)
+            storage.save(tmp_path)
+        
+        filename = DSUtil.get_plot_filename(dataset, "qc_sea_level", "png")
+        with self.storage._tmp.get_temp_filepath(filename) as tmp_path:
+            fig, ax = plt.subplots(figsize=(10,5))
+            DSUtil.plot_qc(dataset, "sea_level", tmp_path)
+            storage.save(tmp_path)
+        ```
+
+        Args:
+            dataset (xr.Dataset):   The xarray dataset with customizations and 
+                                    QC applied. 
+        -------------------------------------------------------------------"""
+        pass
+        
+    def get_previous_dataset(self, dataset: xr.Dataset) -> xr.Dataset:
+        """-------------------------------------------------------------------
+        Utility method to retrieve the previous set of data for the same 
+        datastream as the provided dataset from the DatastreamStorage.
+
+        Args:
+            dataset (xr.Dataset):   The reference dataset that will be used to
+                                    search the DatastreamStore for prior data.
+
+        Returns:
+            xr.Dataset: The previous dataset from the DatastreamStorage if it
+                        exists, else None.
+        -------------------------------------------------------------------"""
+        dataset = None
+        start_date, start_time = DSUtil.get_start_time(dataset)
+        datastream_name = DSUtil.get_datastream_name(dataset, self.config)
+
+        with self.storage.tmp.fetch_previous_file(datastream_name, start_date, start_time) as netcdf_file:
+
+            dataset = None
+            if netcdf_file:
+                dataset = FileHandler.read(netcdf_file, config=self.config)
+
+        return dataset
+    
+    def store_dataset(self, dataset: xr.Dataset) -> None:
+        """-------------------------------------------------------------------
+        Writes the dataset to a local netcdf file and then uses the 
+        DatastreamStorage object to persist it. 
+
+        Args:
+            dataset (xr.Dataset): The dataset to store.
+        -------------------------------------------------------------------"""
+        with self.storage.tmp.get_temp_filepath(DSUtil.get_dataset_filename(dataset)) as tmp_path:
+            dataset.to_netcdf(tmp_path)
+            self.storage.save(tmp_path)