--- conflicted
+++ resolved
@@ -18,11 +18,7 @@
   "dunamai==1.9.0",
   "jsonpointer==2.2",
   "netCDF4",
-<<<<<<< HEAD
   "numpy <2.0",
-=======
-  "numpy >=1.2",
->>>>>>> dc0546d8
   "pandas >=1.2",
   "pint",
   "pydantic >=1.10.0, <2.0.0",
