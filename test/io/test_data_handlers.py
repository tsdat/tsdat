--- conflicted
+++ resolved
@@ -6,20 +6,17 @@
 from pytest import fixture
 from pandas.testing import assert_frame_equal
 from tsdat.testing import assert_close
+from tsdat.config.utils import recursive_instantiate
 from tsdat.io.handlers import CSVHandler, NetCDFHandler, ParquetHandler, ZarrHandler
 from tsdat.io.readers import (
     CSVReader,
     NetCDFReader,
     ParquetReader,
     ZarrReader,
-<<<<<<< HEAD
     TarReader,
-=======
->>>>>>> 05f30709
     ZipReader,
 )
 from tsdat.io.writers import CSVWriter, NetCDFWriter, ParquetWriter, ZarrWriter
-from tsdat.config.utils import recursive_instantiate
 
 
 @fixture
@@ -78,7 +75,6 @@
     assert_close(dataset, expected, check_fill_value=False)
 
 
-<<<<<<< HEAD
 def test_tar_reader(sample_dataset: xr.Dataset):
     params = {
         "read_tar_kwargs": {"mode": "r:gz"},
@@ -96,8 +92,6 @@
     assert_close(dataset["input.nc"], expected, check_fill_value=False)
 
 
-=======
->>>>>>> 05f30709
 def test_zip_reader(sample_dataset: xr.Dataset):
     params = {"readers": {r".*\.nc": {"classname": "tsdat.io.readers.NetCDFReader"}}}
 
