import tempfile
import os
from typing import Any, Dict
import pandas as pd
import xarray as xr
from datetime import datetime
from pathlib import Path
from pytest import fixture
from pandas.testing import assert_frame_equal
from tsdat.testing import assert_close
from tsdat.config.utils import recursive_instantiate
<<<<<<< HEAD
from tsdat.io.handlers import (
    CSVHandler,
    NetCDFHandler,
    ParquetHandler,
    ZarrHandler,
)
=======
from tsdat.io.handlers import CSVHandler, NetCDFHandler, ParquetHandler, ZarrHandler
>>>>>>> 20828b9f
from tsdat.io.readers import (
    CSVReader,
    NetCDFReader,
    ParquetReader,
    ZarrReader,
    TarReader,
    ZipReader,
)
<<<<<<< HEAD
from tsdat.io.writers import (
    CSVWriter,
    NetCDFWriter,
    SplitNetCDFWriter,
    ParquetWriter,
    ZarrWriter,
)
=======
from tsdat.io.writers import CSVWriter, NetCDFWriter, ParquetWriter, ZarrWriter
>>>>>>> 20828b9f


@fixture
def sample_dataset() -> xr.Dataset:
    return xr.Dataset(
        coords={"index": [0, 1, 2]},
        data_vars={
            "timestamp": (
                "index",
                ["2022-03-24 21:43:00", "2022-03-24 21:44:00", "2022-03-24 21:45:00"],
            ),
            "First Data Var": ("index", [71.4, 71.2, 71.1], {"_FillValue": -9999},),
        },
    )


@fixture
def sample_dataset_w_time(sample_dataset: xr.Dataset) -> xr.Dataset:
    time_coord = [
        datetime.strptime(x, "%Y-%m-%d %H:%M:%S")
        for x in sample_dataset["timestamp"].data
    ]
    ds = sample_dataset.assign_coords({"index": time_coord}).rename({"index": "time"})  # type: ignore
    ds.attrs["datastream"] = "test_writer"

    return ds


@fixture
def sample_dataframe() -> pd.DataFrame:
    data: Dict[str, Any] = {
        "index": [0, 1, 2],
        "timestamp": [
            "2022-03-24 21:43:00",
            "2022-03-24 21:44:00",
            "2022-03-24 21:45:00",
        ],
        "First Data Var": [71.4, 71.2, 71.1],
    }
    return pd.DataFrame(data=data)


def test_netcdf_reader(sample_dataset: xr.Dataset):
    expected = sample_dataset
    reader = NetCDFReader()
    dataset = reader.read("test/io/data/input.nc")
    assert_close(dataset, expected, check_fill_value=False)


def test_csv_reader(sample_dataset: xr.Dataset):
    expected = sample_dataset
    reader = CSVReader()
    dataset = reader.read("test/io/data/input.csv")
    assert_close(dataset, expected, check_fill_value=False)


def test_parquet_reader(sample_dataset: xr.Dataset):
    expected = sample_dataset
    reader = ParquetReader()
    dataset = reader.read("test/io/data/input.parquet")
    assert_close(dataset, expected, check_fill_value=False)


def test_zarr_reader(sample_dataset: xr.Dataset):
    expected = sample_dataset
    reader = ZarrReader()
    dataset = reader.read("test/io/data/input.zarr")
    assert_close(dataset, expected, check_fill_value=False)


def test_tar_reader(sample_dataset: xr.Dataset):
    params = {
        "read_tar_kwargs": {"mode": "r:gz"},
        "readers": {
            r".*\.nc": {
                "classname": "tsdat.io.readers.NetCDFReader",
                "parameters": {"engine": "h5netcdf",},
            }
        },
    }

    expected = sample_dataset
    reader = TarReader(parameters=recursive_instantiate(params))
    dataset = reader.read("test/io/data/input.tar.gz")
    assert_close(dataset["input.nc"], expected, check_fill_value=False)


def test_zip_reader(sample_dataset: xr.Dataset):
    params = {"readers": {r".*\.nc": {"classname": "tsdat.io.readers.NetCDFReader"}}}

    expected = sample_dataset
    reader = ZipReader(parameters=recursive_instantiate(params))
    dataset = reader.read("test/io/data/input.zip")
    assert_close(dataset["input.nc"], expected, check_fill_value=False)


def test_netcdf_writer(sample_dataset: xr.Dataset):
    expected = sample_dataset.copy(deep=True)  # type: ignore
    writer = NetCDFWriter()
    tmp_dir = tempfile.TemporaryDirectory()

    tmp_file = Path(tmp_dir.name) / "test_writer.nc"
    writer.write(sample_dataset, tmp_file)
    dataset: xr.Dataset = xr.open_dataset(tmp_file)  # type: ignore
    assert_close(dataset, expected, check_fill_value=False)

    tmp_dir.cleanup()


def test_split_netcdf_writer(sample_dataset_w_time: xr.Dataset):
    params = {"time_interval": 1, "time_unit": "m"}
    writer = SplitNetCDFWriter(parameters=recursive_instantiate(params))
    tmp_dir = tempfile.TemporaryDirectory()

    tmp_file = Path(tmp_dir.name) / "test_writer.nc"
    writer.write(sample_dataset_w_time, tmp_file)  # type: ignore

    filelist = os.listdir(Path(tmp_dir.name))
    filelist.sort()
    assert filelist == [
        "test_writer.20220324.214300.nc",
        "test_writer.20220324.214400.nc",
    ]

    tmp_dir.cleanup()


def test_csv_writer(sample_dataset: xr.Dataset, sample_dataframe: pd.DataFrame):
    expected = sample_dataframe.copy(deep=True)
    writer = CSVWriter()
    tmp_dir = tempfile.TemporaryDirectory()

    tmp_file = Path(tmp_dir.name) / "test_writer.csv"
    writer.write(sample_dataset, tmp_file)
    df: pd.DataFrame = pd.read_csv(tmp_file)  # type: ignore
    assert_frame_equal(df, expected)

    tmp_dir.cleanup()


def test_parquet_writer(sample_dataset: xr.Dataset, sample_dataframe: pd.DataFrame):
    expected = sample_dataset.to_dataframe()
    writer = ParquetWriter()
    tmp_dir = tempfile.TemporaryDirectory()

    tmp_file = Path(tmp_dir.name) / "test_writer.parquet"
    writer.write(sample_dataset, tmp_file)
    df: pd.DataFrame = pd.read_parquet(tmp_file)  # type: ignore
    assert_frame_equal(df, expected)

    tmp_dir.cleanup()


def test_zarr_writer(sample_dataset: xr.Dataset):
    expected = sample_dataset.copy(deep=True)  # type: ignore
    writer = ZarrWriter()
    tmp_dir = tempfile.TemporaryDirectory()

    tmp_file = Path(tmp_dir.name) / "test_writer.zarr"
    writer.write(sample_dataset, tmp_file)
    dataset: xr.Dataset = xr.open_zarr(tmp_file)  # type: ignore
    assert_close(dataset, expected, check_fill_value=False)

    tmp_dir.cleanup()


def test_netcdf_handler(sample_dataset: xr.Dataset):
    expected: xr.Dataset = sample_dataset.copy(deep=True)  # type: ignore
    handler = NetCDFHandler()
    tmp_dir = tempfile.TemporaryDirectory()

    tmp_file = Path(tmp_dir.name) / "test_dataset.nc"
    handler.writer.write(sample_dataset, tmp_file)
    dataset = handler.reader.read(tmp_file.as_posix())
    assert_close(dataset, expected, check_fill_value=False)

    tmp_dir.cleanup()


def test_csv_handler(sample_dataset: xr.Dataset):
    expected: xr.Dataset = sample_dataset.copy(deep=True)  # type: ignore
    handler = CSVHandler()
    tmp_dir = tempfile.TemporaryDirectory()

    tmp_file = Path(tmp_dir.name) / "test_dataframe.csv"
    handler.writer.write(sample_dataset, tmp_file)
    dataset = handler.reader.read(tmp_file.as_posix())
    assert_close(dataset, expected, check_attrs=False)

    tmp_dir.cleanup()


def test_parquet_handler(sample_dataset: xr.Dataset):
    expected: xr.Dataset = sample_dataset.copy(deep=True)  # type: ignore
    handler = ParquetHandler()
    tmp_dir = tempfile.TemporaryDirectory()

    tmp_file = Path(tmp_dir.name) / "test_dataframe.parquet"
    handler.writer.write(sample_dataset, tmp_file)
    dataset = handler.reader.read(tmp_file.as_posix())
    assert_close(dataset, expected, check_attrs=False)

    tmp_dir.cleanup()


def test_zarr_handler(sample_dataset: xr.Dataset):
    expected: xr.Dataset = sample_dataset.copy(deep=True)  # type: ignore
    handler = ZarrHandler()
    tmp_dir = tempfile.TemporaryDirectory()

    tmp_file = Path(tmp_dir.name) / "test_dataset.zarr"
    handler.writer.write(sample_dataset, tmp_file)
    dataset = handler.reader.read(tmp_file.as_posix())
    assert_close(dataset, expected, check_fill_value=False)

    tmp_dir.cleanup()<|MERGE_RESOLUTION|>--- conflicted
+++ resolved
@@ -9,16 +9,12 @@
 from pandas.testing import assert_frame_equal
 from tsdat.testing import assert_close
 from tsdat.config.utils import recursive_instantiate
-<<<<<<< HEAD
 from tsdat.io.handlers import (
     CSVHandler,
     NetCDFHandler,
     ParquetHandler,
     ZarrHandler,
 )
-=======
-from tsdat.io.handlers import CSVHandler, NetCDFHandler, ParquetHandler, ZarrHandler
->>>>>>> 20828b9f
 from tsdat.io.readers import (
     CSVReader,
     NetCDFReader,
@@ -27,7 +23,6 @@
     TarReader,
     ZipReader,
 )
-<<<<<<< HEAD
 from tsdat.io.writers import (
     CSVWriter,
     NetCDFWriter,
@@ -35,9 +30,6 @@
     ParquetWriter,
     ZarrWriter,
 )
-=======
-from tsdat.io.writers import CSVWriter, NetCDFWriter, ParquetWriter, ZarrWriter
->>>>>>> 20828b9f
 
 
 @fixture
