import tempfile
import os
from typing import Any, Dict
import pandas as pd
import xarray as xr
from datetime import datetime
from pathlib import Path
from pytest import fixture
from pandas.testing import assert_frame_equal
from tsdat.testing import assert_close
<<<<<<< HEAD
from tsdat.config.utils import recursive_instantiate
from tsdat.io.handlers import (
    CSVHandler,
    NetCDFHandler,
    ParquetHandler,
    ZarrHandler,
)
from tsdat.io.readers import CSVReader, NetCDFReader, ParquetReader, ZarrReader
from tsdat.io.writers import (
    CSVWriter,
    NetCDFWriter,
    SplitNetCDFWriter,
    ParquetWriter,
    ZarrWriter,
)
=======
from tsdat.io.handlers import CSVHandler, NetCDFHandler, ParquetHandler, ZarrHandler
from tsdat.io.readers import (
    CSVReader,
    NetCDFReader,
    ParquetReader,
    ZarrReader,
    ZipReader,
)
from tsdat.io.writers import CSVWriter, NetCDFWriter, ParquetWriter, ZarrWriter
from tsdat.config.utils import recursive_instantiate
>>>>>>> 05f30709


@fixture
def sample_dataset() -> xr.Dataset:
    return xr.Dataset(
        coords={"index": [0, 1, 2]},
        data_vars={
            "timestamp": (
                "index",
                ["2022-03-24 21:43:00", "2022-03-24 21:44:00", "2022-03-24 21:45:00"],
            ),
            "First Data Var": ("index", [71.4, 71.2, 71.1], {"_FillValue": -9999},),
        },
    )


@fixture
def sample_dataframe() -> pd.DataFrame:
    data: Dict[str, Any] = {
        "index": [0, 1, 2],
        "timestamp": [
            "2022-03-24 21:43:00",
            "2022-03-24 21:44:00",
            "2022-03-24 21:45:00",
        ],
        "First Data Var": [71.4, 71.2, 71.1],
    }
    return pd.DataFrame(data=data)


def test_netcdf_reader(sample_dataset: xr.Dataset):
    expected = sample_dataset
    reader = NetCDFReader()
    dataset = reader.read("test/io/data/input.nc")
    assert_close(dataset, expected, check_fill_value=False)


def test_csv_reader(sample_dataset: xr.Dataset):
    expected = sample_dataset
    reader = CSVReader()
    dataset = reader.read("test/io/data/input.csv")
    assert_close(dataset, expected, check_fill_value=False)


def test_parquet_reader(sample_dataset: xr.Dataset):
    expected = sample_dataset
    reader = ParquetReader()
    dataset = reader.read("test/io/data/input.parquet")
    assert_close(dataset, expected, check_fill_value=False)


def test_zarr_reader(sample_dataset: xr.Dataset):
    expected = sample_dataset
    reader = ZarrReader()
    dataset = reader.read("test/io/data/input.zarr")
    assert_close(dataset, expected, check_fill_value=False)


def test_zip_reader(sample_dataset: xr.Dataset):
    params = {"readers": {r".*\.nc": {"classname": "tsdat.io.readers.NetCDFReader"}}}

    expected = sample_dataset
    reader = ZipReader(parameters=recursive_instantiate(params))
    dataset = reader.read("test/io/data/input.zip")
    assert_close(dataset["input.nc"], expected, check_fill_value=False)


def test_netcdf_writer(sample_dataset: xr.Dataset):
    expected = sample_dataset.copy(deep=True)  # type: ignore
    writer = NetCDFWriter()
    tmp_dir = tempfile.TemporaryDirectory()

    tmp_file = Path(tmp_dir.name) / "test_writer.nc"
    writer.write(sample_dataset, tmp_file)
    dataset: xr.Dataset = xr.open_dataset(tmp_file)  # type: ignore
    assert_close(dataset, expected, check_fill_value=False)

    tmp_dir.cleanup()


def test_split_netcdf_writer(sample_dataset: xr.Dataset):
    params = {"time_interval": 1, "time_unit": "m"}
    # expected = sample_dataset.copy(deep=True)  # type: ignore
    writer = SplitNetCDFWriter(parameters=recursive_instantiate(params))
    tmp_dir = tempfile.TemporaryDirectory()
    time_coord = [
        datetime.strptime(x, "%Y-%m-%d %H:%M:%S")
        for x in sample_dataset["timestamp"].data
    ]
    test_dataset = sample_dataset.assign_coords({"index": time_coord}).rename({"index": "time"})  # type: ignore
    test_dataset.attrs["datastream"] = "test_writer"

    tmp_file = Path(tmp_dir.name) / "test_writer.nc"
    writer.write(test_dataset, tmp_file)  # type: ignore
    assert os.listdir(Path(tmp_dir.name)) == [
        "test_writer.20220324.214300.nc",
        "test_writer.20220324.214400.nc",
    ]

    tmp_dir.cleanup()


def test_csv_writer(sample_dataset: xr.Dataset, sample_dataframe: pd.DataFrame):
    expected = sample_dataframe.copy(deep=True)
    writer = CSVWriter()
    tmp_dir = tempfile.TemporaryDirectory()

    tmp_file = Path(tmp_dir.name) / "test_writer.csv"
    writer.write(sample_dataset, tmp_file)
    df: pd.DataFrame = pd.read_csv(tmp_file)  # type: ignore
    assert_frame_equal(df, expected)

    tmp_dir.cleanup()


def test_parquet_writer(sample_dataset: xr.Dataset, sample_dataframe: pd.DataFrame):
    expected = sample_dataset.to_dataframe()
    writer = ParquetWriter()
    tmp_dir = tempfile.TemporaryDirectory()

    tmp_file = Path(tmp_dir.name) / "test_writer.parquet"
    writer.write(sample_dataset, tmp_file)
    df: pd.DataFrame = pd.read_parquet(tmp_file)  # type: ignore
    assert_frame_equal(df, expected)

    tmp_dir.cleanup()


def test_zarr_writer(sample_dataset: xr.Dataset):
    expected = sample_dataset.copy(deep=True)  # type: ignore
    writer = ZarrWriter()
    tmp_dir = tempfile.TemporaryDirectory()

    tmp_file = Path(tmp_dir.name) / "test_writer.zarr"
    writer.write(sample_dataset, tmp_file)
    dataset: xr.Dataset = xr.open_zarr(tmp_file)  # type: ignore
    assert_close(dataset, expected, check_fill_value=False)

    tmp_dir.cleanup()


def test_netcdf_handler(sample_dataset: xr.Dataset):
    expected: xr.Dataset = sample_dataset.copy(deep=True)  # type: ignore
    handler = NetCDFHandler()
    tmp_dir = tempfile.TemporaryDirectory()

    tmp_file = Path(tmp_dir.name) / "test_dataset.nc"
    handler.writer.write(sample_dataset, tmp_file)
    dataset = handler.reader.read(tmp_file.as_posix())
    assert_close(dataset, expected, check_fill_value=False)

    tmp_dir.cleanup()


def test_csv_handler(sample_dataset: xr.Dataset):
    expected: xr.Dataset = sample_dataset.copy(deep=True)  # type: ignore
    handler = CSVHandler()
    tmp_dir = tempfile.TemporaryDirectory()

    tmp_file = Path(tmp_dir.name) / "test_dataframe.csv"
    handler.writer.write(sample_dataset, tmp_file)
    dataset = handler.reader.read(tmp_file.as_posix())
    assert_close(dataset, expected, check_attrs=False)

    tmp_dir.cleanup()


def test_parquet_handler(sample_dataset: xr.Dataset):
    expected: xr.Dataset = sample_dataset.copy(deep=True)  # type: ignore
    handler = ParquetHandler()
    tmp_dir = tempfile.TemporaryDirectory()

    tmp_file = Path(tmp_dir.name) / "test_dataframe.parquet"
    handler.writer.write(sample_dataset, tmp_file)
    dataset = handler.reader.read(tmp_file.as_posix())
    assert_close(dataset, expected, check_attrs=False)

    tmp_dir.cleanup()


def test_zarr_handler(sample_dataset: xr.Dataset):
    expected: xr.Dataset = sample_dataset.copy(deep=True)  # type: ignore
    handler = ZarrHandler()
    tmp_dir = tempfile.TemporaryDirectory()

    tmp_file = Path(tmp_dir.name) / "test_dataset.zarr"
    handler.writer.write(sample_dataset, tmp_file)
    dataset = handler.reader.read(tmp_file.as_posix())
    assert_close(dataset, expected, check_fill_value=False)

    tmp_dir.cleanup()<|MERGE_RESOLUTION|>--- conflicted
+++ resolved
@@ -8,7 +8,6 @@
 from pytest import fixture
 from pandas.testing import assert_frame_equal
 from tsdat.testing import assert_close
-<<<<<<< HEAD
 from tsdat.config.utils import recursive_instantiate
 from tsdat.io.handlers import (
     CSVHandler,
@@ -16,7 +15,13 @@
     ParquetHandler,
     ZarrHandler,
 )
-from tsdat.io.readers import CSVReader, NetCDFReader, ParquetReader, ZarrReader
+from tsdat.io.readers import (
+    CSVReader,
+    NetCDFReader,
+    ParquetReader,
+    ZarrReader,
+    ZipReader,
+)
 from tsdat.io.writers import (
     CSVWriter,
     NetCDFWriter,
@@ -24,18 +29,6 @@
     ParquetWriter,
     ZarrWriter,
 )
-=======
-from tsdat.io.handlers import CSVHandler, NetCDFHandler, ParquetHandler, ZarrHandler
-from tsdat.io.readers import (
-    CSVReader,
-    NetCDFReader,
-    ParquetReader,
-    ZarrReader,
-    ZipReader,
-)
-from tsdat.io.writers import CSVWriter, NetCDFWriter, ParquetWriter, ZarrWriter
-from tsdat.config.utils import recursive_instantiate
->>>>>>> 05f30709
 
 
 @fixture
