import os
import shutil
import tempfile
import xarray as xr
import pandas as pd
from pathlib import Path
from pytest import fixture
from datetime import datetime
from tsdat.io.storage import FileSystem, S3Storage
from tsdat.io.handlers import NetCDFHandler, ZarrHandler
from tsdat.io.storage import FileSystem, ZarrLocalStorage
from tsdat.testing import assert_close
import boto3
from moto import mock_s3


@fixture
def sample_dataset() -> xr.Dataset:
    time_data = pd.date_range("2022-04-05", "2022-04-06", periods=3)  # type: ignore
    dataset = xr.Dataset(
        coords={"time": time_data},
        data_vars={
            "temperature": (
                "time",
                [
                    71.4,
                    71.2,
                    71.1,
                ],
            ),
        },
        attrs={"datastream": "sgp.testing-storage.a0"},
    )
    return dataset


@fixture
def file_storage():
    storage_root = Path.cwd() / "test/storage_root"
    storage = S3Storage(
        parameters={"storage_root": storage_root},  # type: ignore
        handler=NetCDFHandler(),
    )
    try:
        yield storage
    finally:
        shutil.rmtree(storage.parameters.storage_root)


@fixture
def zarr_storage():
    storage_root = Path.cwd() / "test/storage_root"
    storage = ZarrLocalStorage(
        parameters={"storage_root": storage_root},  # type: ignore
        handler=ZarrHandler(),
    )
    try:
        yield storage
    finally:
        shutil.rmtree(storage.parameters.storage_root)


@fixture
def s3_client():
    with mock_s3():
        # conn = boto3.client("s3", region_name="us-west-2")
        conn = boto3.client("s3")
        yield conn


@fixture
def s3_storage():
<<<<<<< HEAD
    bucket: str = "kefei-test"  # TODO: refactor to env var
=======
    bucket: str = ""
>>>>>>> ddf8d6e2
    region: str = ""
    storage_root_pre: str = ""  # used to be Path.cwd()
    storage_root = storage_root_pre + "test/storage_root"
    storage = S3Storage(
        parameters={"storage_root": storage_root,
                    "bucket": bucket,
<<<<<<< HEAD
=======
                    # "s3_client":s3_client,
>>>>>>> ddf8d6e2
                    },  # type: ignore
        handler=NetCDFHandler(),

    )
    print("storage_root: ", storage_root)
    yield storage
<<<<<<< HEAD
    # shutil.rmtree(storage.parameters.storage_root)  # TODO: mimic this behavior and delete testing upload object
=======
    # shutil.rmtree(storage.parameters.storage_root)


# TODO: relocate test_filesystem_save_and_fetch_data_s3 to after test_filesystem_save_and_fetch_data
def test_filesystem_save_and_fetch_data_s3(
    s3_storage: S3Storage, sample_dataset: xr.Dataset
):
>>>>>>> ddf8d6e2

    expected = sample_dataset.copy(deep=True)  # type: ignore
    # s3_client = s3_storage.parameters.client

    # Save/upload to s3
    s3_storage.put_data(sample_dataset)
    # expected_file_path_local = Path(
    #     s3_storage.parameters.storage_root
    #     / "data"
    #     / "sgp.testing-storage.a0"
    #     / "sgp.testing-storage.a0.20220405.000000.nc"
    # )
    # assert expected_file.is_file()
    # print("file_storage.parameters.storage_root============ ", s3_storage.parameters.storage_root)
    # print("expected_file============ ", expected_file)
    #
    # # Fetch
    # dataset = s3_storage.fetch_data(
    #     start=datetime.fromisoformat("2022-04-05 00:00:00"),
    #     end=datetime.fromisoformat("2022-04-06 00:00:00"),
    #     datastream="sgp.testing-storage.a0",
    # )
    # assert_close(dataset, expected)

# TODO: relocate test_filesystem_save_and_fetch_data_s3 to after test_filesystem_save_and_fetch_data
def test_filesystem_save_and_fetch_data_s3(
    s3_storage: S3Storage, sample_dataset: xr.Dataset
):

    expected = sample_dataset.copy(deep=True)  # type: ignore
    # s3_client = s3_storage.parameters.client

    # Save/upload to s3
    s3_storage.put_data(sample_dataset)
    expected_file_path_local = Path(
        s3_storage.parameters.storage_root
        / "data"
        / "sgp.testing-storage.a0"
        / "sgp.testing-storage.a0.20220405.000000.nc"
    )
    # assert expected_file_path_local.is_file()  # TODO: mimic this

    # print("file_storage.parameters.storage_root============ ", s3_storage.parameters.storage_root)
    # print("expected_file============ ", expected_file)
    #
    # # Fetch
    # dataset = s3_storage.fetch_data(
    #     start=datetime.fromisoformat("2022-04-05 00:00:00"),
    #     end=datetime.fromisoformat("2022-04-06 00:00:00"),
    #     datastream="sgp.testing-storage.a0",
    # )
    # assert_close(dataset, expected)

def test_filesystem_save_and_fetch_data(
        s3_storage, sample_dataset: xr.Dataset
):
    expected = sample_dataset.copy(deep=True)  # type: ignore

    # Save
    s3_storage.save_data(sample_dataset)
    expected_file = Path(
        s3_storage.parameters.storage_root
        / "data"
        / "sgp.testing-storage.a0"
        / "sgp.testing-storage.a0.20220405.000000.nc"
    )
    assert expected_file.is_file()

    # Fetch
    dataset = s3_storage.fetch_data(
        start=datetime.fromisoformat("2022-04-05 00:00:00"),
        end=datetime.fromisoformat("2022-04-06 00:00:00"),
        datastream="sgp.testing-storage.a0",
    )
    assert_close(dataset, expected)


def test_zarr_storage_save_and_fetch_data(
    zarr_storage: ZarrLocalStorage, sample_dataset: xr.Dataset
):
    expected = sample_dataset.copy(deep=True)  # type: ignore

    # Save
    zarr_storage.save_data(sample_dataset)
    expected_path = Path(
        zarr_storage.parameters.storage_root / "data" / "sgp.testing-storage.a0.zarr"
    )
    assert expected_path.is_dir()

    # Fetch
    dataset = zarr_storage.fetch_data(
        start=datetime.fromisoformat("2022-04-05 00:00:00"),
        end=datetime.fromisoformat("2022-04-06 00:00:00"),
        datastream="sgp.testing-storage.a0",
    )
    assert_close(dataset, expected)


def test_filesystem_saves_ancillary_files(s3_storage):
    expected_filepath = (
            s3_storage.parameters.storage_root
            / "ancillary"
            / "sgp.testing-storage.a0"
            / "ancillary_file.txt"
    )

    # Upload directly
    tmp_dir = tempfile.TemporaryDirectory()
    ancillary_filepath = Path(tmp_dir.name) / "ancillary_file.txt"
    ancillary_filepath.write_text("foobar")
    s3_storage.save_ancillary_file(
        filepath=ancillary_filepath, datastream="sgp.testing-storage.a0"
    )
    assert expected_filepath.is_file()
    os.remove(expected_filepath)

    # Using context manager
    with s3_storage.uploadable_dir(datastream="sgp.testing-storage.a0") as tmp_dir:
        ancillary_filepath = tmp_dir / "ancillary_file.txt"
        ancillary_filepath.write_text("foobar")
    assert expected_filepath.is_file()
    os.remove(expected_filepath)


def test_zarr_storage_saves_ancillary_files(zarr_storage: ZarrLocalStorage):
    expected_filepath = (
        zarr_storage.parameters.storage_root
        / "ancillary"
        / "sgp.testing-storage.a0"
        / "ancillary_file.txt"
    )

    # Upload directly
    tmp_dir = tempfile.TemporaryDirectory()
    ancillary_filepath = Path(tmp_dir.name) / "ancillary_file.txt"
    ancillary_filepath.write_text("foobar")
    zarr_storage.save_ancillary_file(
        filepath=ancillary_filepath, datastream="sgp.testing-storage.a0"
    )
    assert expected_filepath.is_file()
    os.remove(expected_filepath)

    # Using context manager
    with zarr_storage.uploadable_dir(datastream="sgp.testing-storage.a0") as tmp_dir:
        ancillary_filepath = tmp_dir / "ancillary_file.txt"
        ancillary_filepath.write_text("foobar")
    assert expected_filepath.is_file()
    os.remove(expected_filepath)<|MERGE_RESOLUTION|>--- conflicted
+++ resolved
@@ -70,51 +70,40 @@
 
 @fixture
 def s3_storage():
-<<<<<<< HEAD
     bucket: str = "kefei-test"  # TODO: refactor to env var
-=======
-    bucket: str = ""
->>>>>>> ddf8d6e2
     region: str = ""
     storage_root_pre: str = ""  # used to be Path.cwd()
     storage_root = storage_root_pre + "test/storage_root"
     storage = S3Storage(
         parameters={"storage_root": storage_root,
                     "bucket": bucket,
-<<<<<<< HEAD
-=======
-                    # "s3_client":s3_client,
->>>>>>> ddf8d6e2
                     },  # type: ignore
         handler=NetCDFHandler(),
 
     )
-    print("storage_root: ", storage_root)
+    # print("storage_root: ", storage_root)
     yield storage
-<<<<<<< HEAD
     # shutil.rmtree(storage.parameters.storage_root)  # TODO: mimic this behavior and delete testing upload object
-=======
-    # shutil.rmtree(storage.parameters.storage_root)
 
 
 # TODO: relocate test_filesystem_save_and_fetch_data_s3 to after test_filesystem_save_and_fetch_data
 def test_filesystem_save_and_fetch_data_s3(
     s3_storage: S3Storage, sample_dataset: xr.Dataset
 ):
->>>>>>> ddf8d6e2
 
     expected = sample_dataset.copy(deep=True)  # type: ignore
     # s3_client = s3_storage.parameters.client
 
     # Save/upload to s3
     s3_storage.put_data(sample_dataset)
-    # expected_file_path_local = Path(
-    #     s3_storage.parameters.storage_root
-    #     / "data"
-    #     / "sgp.testing-storage.a0"
-    #     / "sgp.testing-storage.a0.20220405.000000.nc"
-    # )
-    # assert expected_file.is_file()
+    expected_file_path_local = Path(
+        s3_storage.parameters.storage_root
+        / "data"
+        / "sgp.testing-storage.a0"
+        / "sgp.testing-storage.a0.20220405.000000.nc"
+    )
+    # assert expected_file_path_local.is_file()  # TODO: mimic this
+
     # print("file_storage.parameters.storage_root============ ", s3_storage.parameters.storage_root)
     # print("expected_file============ ", expected_file)
     #
@@ -126,35 +115,6 @@
     # )
     # assert_close(dataset, expected)
 
-# TODO: relocate test_filesystem_save_and_fetch_data_s3 to after test_filesystem_save_and_fetch_data
-def test_filesystem_save_and_fetch_data_s3(
-    s3_storage: S3Storage, sample_dataset: xr.Dataset
-):
-
-    expected = sample_dataset.copy(deep=True)  # type: ignore
-    # s3_client = s3_storage.parameters.client
-
-    # Save/upload to s3
-    s3_storage.put_data(sample_dataset)
-    expected_file_path_local = Path(
-        s3_storage.parameters.storage_root
-        / "data"
-        / "sgp.testing-storage.a0"
-        / "sgp.testing-storage.a0.20220405.000000.nc"
-    )
-    # assert expected_file_path_local.is_file()  # TODO: mimic this
-
-    # print("file_storage.parameters.storage_root============ ", s3_storage.parameters.storage_root)
-    # print("expected_file============ ", expected_file)
-    #
-    # # Fetch
-    # dataset = s3_storage.fetch_data(
-    #     start=datetime.fromisoformat("2022-04-05 00:00:00"),
-    #     end=datetime.fromisoformat("2022-04-06 00:00:00"),
-    #     datastream="sgp.testing-storage.a0",
-    # )
-    # assert_close(dataset, expected)
-
 def test_filesystem_save_and_fetch_data(
         s3_storage, sample_dataset: xr.Dataset
 ):
